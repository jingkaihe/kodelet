# Kodelet

<<<<<<< HEAD
## 0.0.58.alpha (2025-07-08)

### Support conversation import and export feature for sharing and backup

Added `kodelet conversation import` and `kodelet conversation export` commands for importing and exporting conversations. Here are some examples of how to use it:

```bash
kodelet conversation export <conversation-id> $PATH # export conversation to a local file
kodelet conversation export --gist <conversation-id> # export conversation to a private gist
kodelet conversation export --public-gist <conversation-id> # export conversation to a public gist
kodelet conversation import $PATH # import conversation from a local file
kodelet conversation import https://example.com/conversation.json # import conversation from a URL
```
=======
## 0.0.58.alpha (2025-07-09)

### Support boltdb as the conversation store
>>>>>>> 91bdc4ee

## 0.0.57.alpha (2025-07-08)

### Subagent Tool Simplification

- **Removed Model Strength Parameter**: Simplified subagent tool interface by removing the `model_strength` parameter. Going forward subagent will use the default model for tasks.

### Automatic Compacting

Add context auto-compact support to allow kodelet to run for a long period of time without hitting the context window limit.

## 0.0.56.alpha (2025-07-06)

### Test Improvements

Generally improve ROI of the tests by either removing the low value tests or improving the test coverage.

### Conversation WebUI and API Improvements

* Drastically improve conversation loading performance in web UI by implementing in-memory caching and file watching.
* Fixed the pagination issue in web UI.

### Others

* Support auto-reload of the Web UI via `make dev-server` in the dev mode using [air](https://github.com/air-verse/air).

## 0.0.55.alpha (2025-07-06)

### Conversation Web UI

Provide Web UI for conversations

## 0.0.54.alpha (2025-07-04)

### Store Structured Tool Result in Conversation

- **Structured Tool Results**: Complete architectural overhaul replacing string-based tool results with structured metadata storage
  - **Rich Metadata**: Tool results now capture structured data (file paths, line numbers, execution context, etc.) instead of plain strings
  - **Type-Safe Storage**: All tool outputs stored with type-safe metadata structures for better data integrity
  - **Improved Conversation Persistence**: Enhanced conversation storage with structured tool result metadata
  - **CLI Renderer System**: New renderer architecture generates CLI output from structured data at display time
  - **Web UI Foundation**: Structured data provides foundation for upcoming web UI conversation viewer

## 0.0.53.alpha (2025-07-03)

### Conversation Enhancement
- **Tool Results Display**: Tool execution results now properly display in conversation history and persist across sessions for both Anthropic and OpenAI

### SDLC Improvements
- **Linting Integration**: Added golangci-lint with comprehensive rules, Makefile targets, and CI integration
- **Code Cleanup**: Removed unused code and enhanced test coverage

### Usage Analytics Enhancement
- **Time Range Filtering**: Fixed `kodelet usage` command to properly filter conversations by `--since` and `--until` flags

## 0.0.52.alpha (2025-07-02)

### Security & Web Tools Enhancement
- **Domain Filtering for Web Tools**: Added configurable domain filtering system for web_fetch and browser tools
  - **Security Control**: New `allowed_domains_file` configuration option to restrict web tool access to specific domains
  - **Flexible Patterns**: Support for exact domain matches and glob patterns (e.g., `*.github.com`, `api.*.com`)
  - **Auto-Refresh**: Domain list refreshes every 30 seconds for dynamic control
  - **Localhost Bypass**: Localhost and internal addresses are always allowed regardless of domain filter
  - **Graceful Defaults**: When no domain file is configured, all domains are allowed for backward compatibility

### Anthropic Thinking Enhancements
**Interleaved Thinking**: Added support for interleaved thinking for Anthropic models that support it

Extended thinking with tool use in Claude 4 models supports [interleaved thinking](https://docs.anthropic.com/en/docs/build-with-claude/extended-thinking#interleaved-thinking), which enables Claude to think between tool calls and make more sophisticated reasoning after receiving tool results.

## 0.0.51.alpha (2025-07-01)

### Web Fetch Tool Enhancement
- **Localhost HTTP Support**: Enhanced web_fetch tool to allow HTTP URLs for localhost and internal addresses (127.0.0.1, ::1, localhost, etc.) while maintaining HTTPS requirement for external domains

## 0.0.50.alpha (2025-06-30)

### Configuration Enhancements
- **Optimized Thread Management**: Subagent thread creation now reuses parent client and usage tracking for better resource efficiency
- **Configurable Anthropic Access**: Added support for configurable Anthropic API access mode to improve API interaction flexibility

## 0.0.49.alpha (2025-06-30)

### Usage Analytics Command
- **New `kodelet usage` Command**: Added comprehensive token usage and cost tracking functionality

## 0.0.48.alpha (2025-06-30)

### Enhanced CLI Output System
- **New Presenter Package**: Introduced dedicated presenter package for consistent CLI output with color support and context-aware formatting
- **Improved User Experience**: Better structured output with success/error/warning indicators and statistics reporting
- **Context-Aware Colors**: Automatic terminal detection with color override support

## 0.0.47.alpha (2025-06-21)

### Token Refresh Improvements
- Improved Anthropic token refresh logic to refresh 10 minutes before expiration instead of after expiration

### Web Fetch Tool Enhancements
- Allow web fetch tool to fetch files directly without prompt summarise. This is particularly useful for fetching source code where you just want to have the raw content.

## 0.0.46.alpha (2025-06-20)

### Anthropic Usage Enhancements
- System prompt includes official Anthropic branding when using subscription models

## 0.0.45.alpha (2025-06-20)

### Authentication & Model Access

**Anthropic OAuth Login**: Added `kodelet anthropic-login` command for accessing subscription-based models
- OAuth-based authentication flow with automatic browser opening
- Supports subscription models not available via standard API key
- Credentials saved to `~/.kodelet/anthropic-subscription.json`
- Cross-platform browser support (macOS, Linux, Windows)

## 0.0.44.alpha (2025-06-18)

### Security & Configuration

**Configurable Bash Commands**: Added `allowed_commands` configuration to restrict bash tool execution

## 0.0.43.alpha (2025-06-18)

### Browser Automation Tools

- **New Browser Tools**: Added `navigate`, `get_page`, `click`, `type`, `screenshot`, and `wait_for` tools

### Chat Experience

- **TUI Log Redirection**: Chat logs redirected to separate files for cleaner TUI interface

## 0.0.42.alpha (2025-06-15)

### Background Process Management

- **Background Process Execution**: Enhanced bash tool with background process support for long-running tasks
  - **Background Flag**: New `background=true` parameter runs commands in background with process tracking
  - **Process Monitoring**: Background processes write output to `.kodelet/{PID}/out.log` files
  - **Non-blocking Execution**: Bash tool returns immediately with PID and log file location for background tasks
- **View Background Processes Tool**: Added comprehensive background process management capabilities
  - **Process Tracking**: View all background processes with PID, status, start time, and command details
  - **Status Monitoring**: Track running/stopped status of background processes across sessions
  - **Log File Access**: Easy access to log file paths for debugging and monitoring background tasks

### Developer Experience Improvements

- **Enhanced File Reading**: Changed file_read tool line numbering from 0-indexed to 1-indexed for better readability and consistency with editors
- **Comprehensive Documentation**: Added detailed MCP language server tools documentation with code intelligence capabilities and best practices

## 0.0.41.alpha (2025-06-12)

### Message Cleanup

- **Orphaned Message Cleanup**: Added automatic cleanup for orphaned messages in both Anthropic and OpenAI threads
  - **Thread Integrity**: Ensures conversation threads maintain proper message structure and relationships
  - **Memory Optimization**: Removes orphaned messages that could accumulate during failed operations
  - **Cross-Provider Support**: Consistent cleanup behavior across both Anthropic and OpenAI implementations

## 0.0.40.alpha2 (2025-06-12)

### GitHub Actions Template System

- **New Template Rendering**: Added GitHub Actions workflow template system with Go templating support
  - **Template File Support**: New `pkg/github/templates.go` with embedded workflow templates

### PR Command Enhancements

- **MCP Tool Support**: Added support for MCP tools in the PR command

## 0.0.40.alpha1 (2025-06-11)

### MCP Configuration Enhancement

- **Environment Variable Interpolation**: Added support for environment variable interpolation in MCP server configuration
  - **Dollar Sign Syntax**: Use `$VAR_NAME` in MCP env configuration to reference environment variables
  - **Dynamic Configuration**: Enables secure handling of API keys and secrets in MCP server environments
  - **Backward Compatibility**: Existing configurations continue to work unchanged

## 0.0.40.alpha (2025-06-11)

### Issue Resolution Enhancements

- **Intelligent Type Detection**: Enhanced `kodelet issue-resolve` with automatic type detection and workflow selection
  - **Smart Analysis**: Automatically categorizes issues as bug fixes, feature requests, or documentation updates
  - **Workflow Optimization**: Tailors resolution approach based on detected issue type
  - **Improved Testing**: Expanded test coverage for issue type detection logic

## 0.0.39.alpha2 (2025-06-11)

**PR Respond Command**: Improved `kodelet pr-respond` to fetch PR basic info using `gh pr view --json title,author,body,comments`

So that we don't run into the issue of check status permission error.

## 0.0.39.alpha1 (2025-06-11)

Make sure the `kodelet gha-agent-onboard` update the dev env setup step before `git add` and `git commit`.

## 0.0.39.alpha (2025-06-11)

### GitHub Actions Background Agent

- **New `kodelet gha-agent-onboard` Command**: Added automated onboarding for GitHub Actions-based background agent
  - **One-Command Setup**: Automates GitHub app installation, secret configuration, and workflow creation
  - **Secure Integration**: Handles `ANTHROPIC_API_KEY` secret setup with validation
  - **Auto PR Creation**: Creates git branch, workflow file, and pull request automatically
  - **Branch Management**: Stores and restores original branch after onboarding
  - **URL Validation**: Comprehensive validation for GitHub app URLs

## 0.0.38.alpha (2025-06-09)

### End-to-End Testing Infrastructure

- **Comprehensive Acceptance Testing**: Added complete end-to-end testing suite to ensure reliability across different environments
  - **Docker-Based E2E Tests**: New `make e2e-test-docker` command runs tests in isolated container environment
  - **Core Functionality Tests**: Tests covering basic commands, conversation management, and file operations
  - **Conversation Tests**: Validation of chat persistence, resume functionality, and conversation lifecycle
  - **Version Compatibility**: Automated testing of version commands and update mechanisms
  - **GitHub Actions Integration**: Added `/e2e-test` comment trigger for PR testing with proper permissions

### Minor Improvements

**Updated Co-authorship Attribution**: Changed commit co-author email from `kodelet@tryopsmate.ai` to `noreply@kodelet.com`

## 0.0.37.alpha (2025-06-08)

### Issue Resolution Configuration Enhancement

- **Configurable Bot Mention**: Added `--bot-mention` flag to `resolve` and `issue-resolve` commands to customize bot mentions (defaults to `@kodelet`)

### PR Response Enhancement

- **Git Diff Context**: Enhanced `kodelet pr-respond` to include git diff in PR response data
  - **Better Code Context**: PR responses prompt now have access to actual code changes via `gh pr diff`, so that kodelet can make more informed responses by understanding what code was changed

## 0.0.36.alpha (2025-06-04)

### Conversation Continuity Enhancements

- **Follow Flag Implementation**: Added `--follow` / `-f` flag for seamless conversation continuation
  - **Run Command**: `kodelet run --follow "continue working"` resumes most recent conversation automatically
  - **Chat Command**: `kodelet chat --follow` enters interactive mode with most recent conversation loaded
  - **Smart Conflict Detection**: Prevents using `--follow` and `--resume` flags together with clear error messages
  - **Graceful Fallbacks**: When no conversations exist, starts new conversation with informative warning

## 0.0.35.alpha (2025-06-03)

### Enhanced PR Response System

- **Focused Comment Data Fetching**: Improved `kodelet pr-respond` with targeted comment analysis
  - **Smart Data Fetching**: When `--review-id` or `--issue-comment-id` is specified, fetches specific comment details and related discussions for focused responses
  - **Automatic @kodelet Detection**: When no comment-id provided, automatically finds latest @kodelet mention with contextual discussions
  - **Reduced Noise**: Removed redundant all-comments fetching, keeping only relevant focused sections
  - **Clean Repository Management**: Fixed accidental binary inclusion in commit history with proper cleanup

## 0.0.34.alpha (2025-06-02)

### Command Restructure

- **Renamed resolve command to issue-resolve**: Enhanced CLI clarity while maintaining full backward compatibility
  - Created dedicated `issue_resolve.go` file with complete implementation
  - Original `resolve` command acts as deprecated wrapper with migration notice
  - No breaking changes - existing scripts continue to work

### Configuration Enhancements

- **Layered Configuration System**: Implemented intelligent configuration merging with fallback behavior
  - **Global base**: Loads `~/.kodelet/config.yaml` as the foundation
  - **Repository override**: Merges `kodelet-config.yaml` on top, overriding only specified settings
  - **Minimal repo configs**: Only need to specify settings that differ from global defaults
  - **Automatic inheritance**: API keys, logging, and other global preferences are preserved
  - **Clear naming**: `kodelet-config.yaml` for repo-level, `config.yaml` for global only

```bash
# New recommended command
kodelet issue-resolve --issue-url https://github.com/owner/repo/issues/123

# Legacy command (still works, shows deprecation notice)
kodelet resolve --issue-url https://github.com/owner/repo/issues/123
```

## 0.0.33.alpha (2025-06-02)

### PR Comment Response System

- **New `kodelet pr-respond` Command**: Added intelligent PR comment response capability
  - **Focused Comment Handling**: Responds to specific PR comments with targeted code changes
  - **@kodelet Mention Detection**: Automatically finds latest @kodelet mentions when no comment ID specified
  - **Smart Comment Analysis**: Analyzes comment requests and implements precise changes without scope creep
  - **GitHub CLI Integration**: Uses `gh pr view` and comment APIs for seamless GitHub workflow integration
  - **Automatic Code Updates**: Makes targeted changes and commits them with `--no-confirm` flag
  - **Comment Reply System**: Responds to the original comment with summary of actions taken

### Enhanced GitHub Actions Integration

- **Comprehensive PR Review Support**: Updated `kodelet-background.yml` workflow for complete PR interaction
  - **Multi-Event Support**: Handles `pull_request_review_comment`, `pull_request_review`, and `issue_comment` events
  - **Context-Aware Processing**: Automatically detects whether comment is on PR or issue and routes appropriately
  - **Comment ID Tracking**: Passes specific comment IDs to `pr-respond` command for precise targeting
  - **Enhanced Error Handling**: Improved error reporting with detailed workflow logs and user-friendly messages
  - **Smart Event Routing**: Distinguishes between PR comments and issue comments for appropriate tool selection

### Logging Infrastructure Improvements

- **Configurable Log Format**: Added support for both JSON and text log formats
  - **New Configuration Options**: Added `log_format` config setting and corresponding environment variable
  - **Text Format Default**: Changed default from JSON to human-readable text format with full timestamps
  - **Backward Compatibility**: JSON format still available via configuration for structured logging needs
  - **Enhanced Readability**: Improved development experience with formatted text output

### Watch Mode Reliability

- **Improved Signal Handling**: Enhanced graceful shutdown in watch mode
  - **Context Management**: Better context propagation and cancellation handling
  - **Error Logging**: Fixed error logging in watch mode using `context.TODO()` when context is cancelled
  - **Signal Processing**: Improved handling of SIGINT and SIGTERM for clean shutdown

### Technical Improvements

- **Enhanced Prerequisites Validation**: All PR-related commands now validate git repository, GitHub CLI installation, and authentication
- **Robust Error Handling**: Comprehensive error checking with clear user guidance for missing dependencies
- **Configuration Management**: Added new configuration options with proper defaults and environment variable support
- **Code Quality**: Improved code organization and consistency across PR-related commands

### Usage Examples

```bash
# Respond to specific PR review comment
kodelet pr-respond --pr-url https://github.com/owner/repo/pull/123 --review-id 456789

# Respond to specific PR issue comment
kodelet pr-respond --pr-url https://github.com/owner/repo/pull/123 --issue-comment-id 789012

# Respond to latest @kodelet mention in PR
kodelet pr-respond --pr-url https://github.com/owner/repo/pull/123

# Configure text log format (default)
export KODELET_LOG_FORMAT="text"

# Configure JSON log format for structured logging
export KODELET_LOG_FORMAT="json"
```

## 0.0.32.alpha (2025-06-02)

### GitHub Issue Resolution

- **New `kodelet resolve` Command**: Added autonomous GitHub issue resolution capability
  - **Issue Analysis**: Automatically fetches and analyzes GitHub issues using `gh issue view`
  - **Smart Branch Creation**: Creates branches with naming pattern `kodelet/issue-{number}-{descriptive-name}`
  - **Autonomous Resolution**: Works through issue requirements step-by-step with todo tracking
  - **Automatic PR Creation**: Integrates with existing `kodelet pr` command to create pull requests
  - **Issue Commenting**: Automatically updates original issue with PR link and completion status
  - **Prerequisites Validation**: Ensures git repository, GitHub CLI installation, and authentication

### Enhanced Commit Command

- **Automatic Commit Generation**: Added `--no-confirm` flag for autonomous commit workflows
  - **Streamlined Automation**: Skip confirmation prompts when called from automated scripts
  - **Integration Ready**: Designed for use with `kodelet resolve` and CI/CD workflows
  - **Backward Compatibility**: Maintains existing confirmation behavior by default

### Documentation Improvements

- **Simplified KODELET.md**: Consolidated and streamlined key documentation sections
  - **Engineering Principles**: Added core development principles with linting, testing, and documentation requirements
  - **Streamlined Configuration**: Simplified configuration examples and removed redundant sections
  - **Focused Command Reference**: Concentrated on most commonly used commands and patterns
  - **Updated Architecture**: Refined LLM architecture documentation and logger usage examples

### Architecture Decision Record

- **ADR 013 Update**: Comprehensive revision of CLI background support approach
  - **Prompt-Based Orchestration**: Selected simpler prompt-based approach following `kodelet pr` pattern
  - **Implementation Strategy**: Detailed comparison of orchestration approaches with selected solution
  - **GitHub Actions Integration**: Defined workflow integration patterns for automated issue resolution

### Technical Improvements

- **MCP Tool Support**: Enhanced `kodelet resolve` with Model Context Protocol tool integration
- **Graceful Cancellation**: Added proper signal handling and context cancellation for long-running operations
- **Error Handling**: Comprehensive prerequisite validation with clear error messages and installation guidance
- **Test Coverage**: Added unit tests for issue resolution prompt generation and validation logic

### Usage Examples

```bash
# Resolve a GitHub issue autonomously
kodelet resolve --issue-url https://github.com/owner/repo/issues/123

# Create commits without confirmation (for automation)
kodelet commit --short --no-confirm

# Integration with existing PR workflow
kodelet pr  # Works seamlessly after kodelet resolve
```

### Integration Capabilities

- **GitHub Actions Ready**: Designed for automated issue resolution in CI/CD pipelines
- **Existing Tool Reuse**: Leverages all existing tools (grep, file operations, bash, etc.) through LLM orchestration
- **Conversation Persistence**: Maintains conversation history for debugging and analysis
- **Cost Tracking**: Provides detailed token usage and cost statistics for monitoring

## 0.0.31.alpha (2025-05-30)

### Conversation Context Management

- **Max-Turns Configuration**: Added configurable conversation turn limits to prevent excessive context growth
  - **CLI Flags**: New `--max-turns` flag for `chat` and `run` commands (default: 50 turns)
  - **Context Control**: Helps manage token usage and prevents runaway conversation loops
  - **Flexible Limits**: Set to 0 for unlimited turns, or negative values are treated as no limit

### LLM Caching Enhancements

- **Anthropic Message Caching**: Implemented configurable message caching for Anthropic threads
  - **Cache Configuration**: New `--cache-every` flag and `cache_every` config option (default: 10 interactions)
  - **Performance Optimization**: Reduces API costs by caching frequently accessed message history
  - **Anthropic-Specific**: Optimized for Anthropic's caching capabilities to improve response times

### Todo Management Improvements

- **Enhanced File Path Management**: Improved todo file organization and error handling
  - **Dedicated Directory**: Todo files now stored in `.kodelet/` directory for better organization
  - **Robust Error Handling**: Better error reporting when todo file paths cannot be determined
  - **Session-Based Storage**: Todo files remain session-specific with improved path resolution

### Technical Improvements

- **Debug Logging**: Added comprehensive debug logging for LLM turn limit checks and caching behavior
  - **Turn Tracking**: Better visibility into conversation turn counting for both Anthropic and OpenAI interactions
  - **Cache Debugging**: Detailed logging for message caching operations and decisions
- **Configuration Management**: Enhanced configuration handling for new caching and turn limit features
  - **Backward Compatibility**: All new features have sensible defaults and don't break existing configurations
  - **Provider-Specific**: Turn limits and caching options are intelligently applied based on LLM provider capabilities

### Bug Fixes

- **Todo Tool Reliability**: Fixed potential crashes when todo file paths cannot be determined
- **Configuration Loading**: Improved handling of missing or invalid configuration values for new features

## 0.0.30.alpha (2025-05-29)

### User Experience Improvements

- **Enhanced Tool Output Visibility**: Improved user-facing output for better transparency and debugging
  - **Bash Tool**: Command output and errors are now both shown to users, with errors appended after command output for better context
  - **Batch Tool**: All tool results are now displayed to users, including those that encounter errors, providing complete visibility into batch operations
  - **SubAgent Tool**: Simplified output handling to ensure consistent display of subagent results to users

## 0.0.29.alpha (2025-05-29)

### Major Architectural Improvements

- **Tool Result Interface Redesign**: Complete overhaul of tool execution and result handling
  - **Dual-Facing Results**: Implemented `ToolResult` interface with separate `UserFacing()` and `AssistantFacing()` methods for optimal output formatting
  - **Structured Tool Results**: Added dedicated result types for all tools (`GrepToolResult`, `FileMultiEditToolResult`, `GlobToolResult`, `SubAgentToolResult`, etc.)
  - **Enhanced Error Handling**: Improved error reporting and debugging capabilities across all tool operations
  - **Better User Experience**: User-facing results are optimized for readability while assistant-facing results provide structured data for LLM processing

### Context-Aware Logging Infrastructure

- **New Logger Package**: Implemented comprehensive context-aware structured logging using Logrus
  - **Context Propagation**: Automatic logger context propagation through `logger.G(ctx)` for consistent logging across the application
  - **Structured Fields**: Enhanced logging with contextual fields using `log.WithFields()` for better observability
  - **Configurable Log Levels**: Added support for configurable log levels across all application components

### Enhanced Tool Capabilities

- **File Multi-Edit Tool**: Enhanced with diff generation and detailed result reporting
  - Advanced result handling with before/after comparisons
  - Clear reporting of the number of replacements made
  - Improved validation to prevent unintended mass replacements

- **Grep Tool Improvements**: Enhanced search result handling and formatting
  - Structured result presentation with file paths, line numbers, and matched content
  - Better handling of large result sets with truncation notifications
  - Improved error reporting for invalid patterns or file access issues

- **Batch Tool Refinements**: Improved parallel tool execution with better result aggregation
  - Enhanced error handling for failed batch operations
  - Clearer result presentation for multiple tool executions
  - Better validation to prevent nested batch operations

### Technical Improvements

**Configuration Updates**: Enhanced logging configuration options
- Added log level configuration to sample config files
- Improved CLI flag handling for logging options
- Better integration with existing configuration management

### Developer Experience

- **Enhanced Documentation**: Updated KODELET.md with comprehensive logging usage examples
- **Improved Testing**: All tool result interfaces now have comprehensive test coverage
- **Better Error Messages**: More descriptive error messages throughout the application for easier debugging

## 0.0.28.alpha (2025-05-27)

### Major Refactoring

- **Command Configuration Redesign**: Comprehensive refactoring of CLI command flag handling and configuration management
  - **Type-Safe Configuration**: Introduced dedicated configuration structs for all commands (`CommitConfig`, `ConversationListConfig`, `ConversationDeleteConfig`, `ConversationShowConfig`, `PRConfig`, `RunConfig`, `UpdateConfig`, `WatchConfig`)
  - **Centralized Defaults**: Each command now has a `NewXConfig()` function that provides sensible default values
  - **Improved Flag Handling**: Replaced global variables with proper flag extraction functions that read values safely using Cobra's flag methods
  - **Enhanced Validation**: Added configuration validation with descriptive error messages for invalid inputs

### MCP Configuration Improvements

- **Robust Configuration Loading**: Improved MCP (Model Context Protocol) server configuration handling
  - **YAML-Based Loading**: Migrated from Viper's complex nested map handling to direct YAML parsing for better type safety
  - **Structured Configuration**: Enhanced `MCPConfig` and `MCPServerConfig` types with proper YAML tags
  - **Better Error Handling**: More descriptive error messages when MCP configuration fails to load
  - **Configuration File Safety**: Added proper file existence checks and graceful handling of missing config files

### Technical Improvements

- **Code Quality**: Eliminated global variables in CLI commands in favor of structured configuration patterns
- **Maintainability**: Each command now follows a consistent pattern: `NewXConfig()` → `getXConfigFromFlags()` → validation → execution
- **Type Safety**: Enhanced type safety across all command configurations with proper struct definitions
- **Testing Support**: Improved testability by removing global state dependencies

### Breaking Changes

- **Internal API Changes**: Command flag handling has been completely restructured (affects only internal APIs, not user-facing CLI)
- **Configuration Structure**: MCP configuration loading mechanism has changed (existing config files remain compatible)

### Dependencies

- **Added**: `gopkg.in/yaml.v2` for improved YAML configuration parsing
- **Updated**: Various dependency updates for better stability

### Bug Fixes

- **MCP Configuration**: Fixed issues with complex nested MCP server configurations not loading properly
- **Flag Validation**: Improved error handling for invalid command-line flag combinations
- **Configuration Loading**: Better handling of missing or malformed configuration files

## 0.0.26.alpha (2025-05-24)

### Major Features

- **Image Input Support**: Added comprehensive multimodal capabilities to Kodelet
  - **CLI Integration**: New `--image` flag supports multiple images per message via local files or HTTPS URLs
  - **Vision-Enabled Models**: Full support for Anthropic Claude models with vision capabilities
  - **Multiple Input Types**: Supports JPEG, PNG, GIF, and WebP formats with automatic validation
  - **Security First**: Only HTTPS URLs accepted for remote images, with 5MB file size limits
  - **Interactive Mode**: Added `/add-image` and `/remove-image` commands in chat mode
  - **Dual Provider Support**: Anthropic (full vision support) and OpenAI (graceful text-only fallback)

### New Tools

- **Image Recognition Tool**: Added dedicated `image_recognition` tool for vision-enabled AI analysis
  - Process images from local files or remote HTTPS URLs
  - Extract specific information from screenshots, diagrams, and mockups
  - Integrated with existing LLM workflow for seamless multimodal interactions
  - Support for architecture analysis, UI/UX feedback, and code review from screenshots

### Technical Improvements

- **Thread Interface Extension**: Updated `AddUserMessage` to support optional image inputs
  - Maintains backward compatibility with existing text-only workflows
  - Enhanced message options with `Images` field for multimodal content
- **Provider-Specific Implementation**:
  - **Anthropic**: Full vision support with base64 encoding and URL references
  - **OpenAI**: Graceful fallback with warning messages for unsupported vision features
- **Comprehensive Testing**: Added extensive test coverage for image processing and validation
- **Error Handling**: Robust validation for file formats, sizes, and accessibility

### Architecture Decision Record

- **ADR 011**: Documented complete design decisions for image input support
  - Security considerations and validation strategies
  - Multi-provider architecture approach
  - Implementation phases and future expansion plans

### Usage Examples

```bash
# Single image analysis
kodelet run --image /path/to/screenshot.png "What's wrong with this UI?"

# Multiple images comparison
kodelet run --image diagram.png --image https://example.com/mockup.jpg "Compare these designs"

# Architecture review
kodelet run --image ./architecture.png "Review this system architecture"
```

### Documentation Updates

- **Enhanced README**: Added vision capabilities to key features section
- **Updated KODELET.md**: Comprehensive documentation for image input usage
- **Security Guidelines**: Clear documentation of HTTPS-only policy and file size limits

## 0.0.25.alpha (2025-05-23)

### Major Updates

- **Claude Sonnet 4.0 Integration**: Upgraded default model from Claude 3.7 Sonnet to the new Claude Sonnet 4.0
  - Updated all configuration files, documentation, and code references
  - Changed default model constant from `ModelClaude3_7SonnetLatest` to `ModelClaudeSonnet4_0`
  - Enhanced performance and capabilities with the latest Claude model

- **Anthropic SDK Upgrade**: Major update to Anthropic SDK from v0.2.0-beta.3 to v1.2.0
  - **Breaking Changes**: Updated API interface to use stable SDK release
  - **Streaming Support**: Implemented streaming message responses for better user experience
  - **Improved Type Safety**: Updated all content block handling to use new API structure
  - **Enhanced Error Handling**: Better error reporting with streaming API
  - **Pricing Integration**: Added support for new Claude 4 Opus and Sonnet 4.0 pricing tiers

### Technical Improvements

- **Message Processing**: Refactored message handling to work with new SDK structure
  - Updated `OfRequestTextBlock` → `OfText`
  - Updated `OfRequestToolUseBlock` → `OfToolUse`
  - Updated `OfRequestToolResultBlock` → `OfToolResult`
  - Updated `OfRequestThinkingBlock` → `OfThinking`

- **Pricing Updates**: Added comprehensive pricing support for new Claude models
  - Claude Sonnet 4.0: $3/$15 per million tokens (input/output)
  - Claude 4 Opus: $15/$75 per million tokens (input/output)
  - Maintained backward compatibility with legacy model pricing

- **Configuration Updates**: Updated all default configurations across the codebase
  - Environment variable examples now use `claude-sonnet-4-0`
  - Sample configuration files updated with new model names
  - Command-line help text reflects new default models

### Documentation

- **Updated Examples**: All documentation examples now use Claude Sonnet 4.0 as the default
- **Migration Guide**: Configuration files and environment variables automatically use new model names
- **Pricing Documentation**: Updated cost calculations to reflect new model pricing

### Backward Compatibility

- Existing configurations will continue to work
- Legacy model names are still supported
- Automatic model detection and pricing fallback for unsupported models

## 0.0.24.alpha (2025-05-22)

### New Features
- **OpenAI LLM Integration**: Added provider support, model classification, pricing API integration, and pricing updates.
- **Dynamic Message Extraction**: Upgraded thread retrieval to extract structured messages and choose providers dynamically.

### Refactoring
- **Anthropic Deserialization**: Simplified ExtractMessages with a new DeserializeMessages function.
- **Message Modeling**: Modularized and centralized message model handling across TUI and core packages.

## 0.0.23.alpha (2025-05-21)

### New Features
- **Pull Request Command**: Added new `kodelet pr` command to generate AI-powered pull requests
  - Automatically analyzes git diffs to create meaningful PR titles and descriptions
  - Integrates with GitHub CLI for seamless PR creation
  - Supports custom PR templates via `--template-file` flag
  - Provides detailed analysis of changes for better PR quality

## 0.0.22.alpha (2025-05-20)

### Features
- **Conversation Management**: Improved conversation persistence and concurrency safety
- **Thread Context**: Added context cancellation and signal handling for graceful shutdown

### Refactoring
- Extracted tracing and message exchange logic into separate methods in Anthropic client

## 0.0.21.alpha (2025-05-20)

### New Features

- **MCP Integration**: Added support for the Model Context Protocol (MCP) which allows Kodelet to connect to external tools and services
  - New MCP server configuration options in `config.yaml`
  - Support for both stdio and SSE transport modes
  - Tool whitelisting for granular control over what tools are allowed to avoid prompt bloat.

- **File Access Tracking**: Added file last access tracking to conversation persistence
  - Improves context management for files accessed during conversations
  - Enables better persistence of file interactions

### Configuration

Added new configuration section for MCP in `config.yaml`:

```yaml
mcp:
  servers:
    fs:
      command: "npx"  # Command to execute for stdio server
      args: ["-y", "@modelcontextprotocol/server-filesystem", "/path/to/allowed/files"]
      tool_white_list: ["list_directory"]  # Optional tool white list
```

### Dependencies

- Added MCP Go client (`github.com/mark3labs/mcp-go v0.29.0`)
- Added `github.com/hashicorp/go-multierror v1.1.1` for error handling

### Improvements

- **Code Cleanup**: Removed unused code

## 0.0.19.alpha (2025-05-19)

### Improvements

- **Enhanced Grep Tool**:
  - Improved file pattern matching to support both base name and relative path matches
  - Files now match if either their relative path or base name matches the include pattern
  - Example: `*.go` will now match both `foo.go` and `pkg/foo/bar.go`

## 0.0.18.alpha (2025-05-19)

### New Features

- **Configurable Weak Model Tokens**: Added support for configuring maximum token output for weak models
  - Added `weak_model_max_tokens` configuration option (default: 8192)
  - Added `--weak-model-max-tokens` command line flag
  - Added corresponding environment variable `KODELET_WEAK_MODEL_MAX_TOKENS`
- **Enhanced Model Selection**: Improved model selection logic to use appropriate token limits based on model type

### Improvements

- **Configuration Wizard**: Updated initialization wizard to configure weak model token limits
- **Documentation Updates**: Enhanced configuration examples in KODELET.md and DEVELOPMENT.md

## 0.0.17.alpha (2025-05-19)

### New Features

- **Thinking Tokens Support**: Added support for handling Anthropic thinking events
  - Integrated with Anthropic API to capture model thinking process
  - Added thinking tokens configuration to Kodelet LLM configuration
- **Improved Conversation Management**: Completely redesigned conversation commands
  - Added dedicated `kodelet conversation` namespace for managing saved chats
  - Implemented advanced filtering and sorting options
  - Added multiple output formats (text, JSON, raw) for viewing conversations
  - Simplified resuming conversations in both chat and one-shot modes
- **Enhanced One-shot Experience**: Improved `run` command capabilities
  - Added support for piped input from other commands
  - Implemented conversation persistence for one-shot queries
  - Added ability to resume conversations with `--resume` flag

## 0.0.16.alpha (2025-05-18)

### New Features

- **File Multi-Edit Tool**: Added new `file_multi_edit` tool to support editing multiple occurrences of text in a file
  - Allows efficient modification of repeated patterns in large files
  - Provides clear reporting on number of replacements made
  - Includes validation to prevent unintended mass replacements

### Improvements

- **Enhanced Grep Tool**:
  - Upgraded pattern matching with doublestar library for more powerful glob support
  - Improved file path handling to use absolute paths by default
  - Better documentation with detailed examples for pattern parameter
- Fixed trailing newlines in multiple system prompt files
- Code formatting and style improvements

## 0.0.15.alpha (2025-05-17)

### New Features

- **Web Fetch Tool**: Added new `web_fetch` tool for retrieving and processing content from websites
  - Securely fetch content from HTTPS URLs with same-domain redirect protection
  - Convert HTML to Markdown for better readability in CLI context
  - Extract specific information using AI processing
  - Perfect for retrieving documentation, API specifications, and other web content

### Dependencies

- Added `github.com/JohannesKaufmann/html-to-markdown` for HTML to Markdown conversion

## 0.0.14.alpha (2025-05-16)

### New Features

- **Interactive Setup Wizard**: Added a new `kodelet init` command that provides an interactive setup experience for first-time users
  - Guides users through configuring their Anthropic API key
  - Automatically detects shell type (bash, zsh, fish) and offers to add the API key to the appropriate profile
  - Configures model preferences with sensible defaults
  - Creates the required configuration files and directories

### Improvements

- **Enhanced Installation Script**: Updated the `install.sh` script to:
  - Automatically detect shell type and add Kodelet to PATH
  - Launch the new init wizard after installation when no API key is detected
  - Provide better guidance for different shell environments

### Bug Fixes

- Fixed debug output in subagent prompt generation (removed unintended print statement)

### Dependencies

- Added `golang.org/x/term` package for secure password input
- Updated `golang.org/x/sys` from v0.32.0 to v0.33.0

## 0.0.12.alpha (2025-05-16)

### System Prompt Refactoring

- **Complete Template Overhaul**: Refactored system prompt generation with a modular, template-driven design
  - Implemented new renderer with embedded filesystem for template storage
  - Created component-based template system with reusable sections
  - Added support for conditional template rendering based on feature configuration
- **Improved Configuration**: Added PromptConfig system for fine-grained control of enabled features
- **Enhanced Testing**: Added comprehensive test suite for template rendering and system prompt generation
- **Code Organization**: Moved constant definitions to dedicated constants.go file

## 0.0.11.alpha (2025-05-16)

### Self-Update Command

- **New Command**: Added `kodelet update` for easy version management
  - Download and install the latest Kodelet version with a single command
  - Support for installing specific versions with `--version` flag
  - Auto-detection of platform (OS and architecture)
  - Automatic handling of permission requirements
- **Improved User Experience**: No need to manually download and install new versions
- **Version Management**: Updated README with instructions for updating

## 0.0.10.alpha (2025-05-16)

### Enhanced Subagent and Tool System

- **Improved Subagent Tool**: Completely redesigned subagent system prompt with better task delegation and consistent formatting
- **System Prompt Updates**: Modernized system prompts with consistent backtick formatting for tool references
- **New Glob Tool**: Added `glob_tool` for efficient file pattern matching with support for complex patterns
- **Enhanced Grep Tool**:
  - Added filtering to skip hidden files/directories
  - Implemented result sorting by modification time (newest first)
  - Added result truncation (100 files max) with clear notifications

### Bug Fixes

- Fixed file tracking in watch mode by properly setting file last accessed time

### Dependencies

- Added `github.com/bmatcuk/doublestar/v4 v4.8.1` for glob pattern matching support

## 0.0.9.alpha (2025-05-15)

### Package Structure Refactoring

- **Type Reorganization**: Moved types to more appropriate packages
  - Relocated LLM types from `pkg/llm/types` to `pkg/types/llm`
  - Moved tool interfaces from `pkg/tools` to `pkg/types/tools`
  - Integrated state management from `pkg/state` into `pkg/tools`
- **Improved Dependency Management**: Reduced circular dependencies and enhanced code modularity

### Batch Tool Implementation

- Added new `batch` tool for executing multiple independent tool calls in parallel
- Enhanced performance by reducing latency and context switching with parallel tool execution
- Implemented validation to prevent nested batch operations

### Other Improvements

- Enhanced error handling with `github.com/pkg/errors` for better error context and tracing
- Implemented more robust tool discovery and validation mechanisms
- Improved state management to support tool-specific configurations
- Code formatting and documentation updates

## 0.0.8.alpha1 (2025-05-14)

- Minior TUI message input fix

## 0.0.8.alpha (2025-05-14)

### SubAgent Tool Implementation

- Added new subagent tool functionality for delegating complex tasks
- Enhanced capabilities for semantic search and handling nuanced queries

### OpenTelemetry Tracing Implementation

- Added comprehensive OpenTelemetry tracing support for enhanced observability to support the subagent tool
- New `/pkg/telemetry` package with tracing initialization and helper functions
- Instrumented CLI commands, LLM interactions, and tool executions with tracing
- Added configuration options for enabling/disabling tracing and sampling strategies
- Created documentation in `docs/observability.md` explaining usage and configuration

### Thread Management Improvements

- Refactored thread architecture for better management of LLM interactions
- Improved token usage tracking and management
- Enhanced error handling and persistence functionality

### Chat UI Improvements

- Support multiline input with `Ctrl+S` to send the message

## 0.0.7.alpha (2025-05-13)

### Conversation Persistence

The main feature in this release is the addition of conversation persistence, allowing users to save, load, and manage chat conversations across sessions.

- **Conversation Management**: Save and load conversation history with persistent storage
- **Chat List Command**: Browse, filter, and sort saved conversations
- **Improved TUI**: Enhanced terminal UI with support for loading existing conversations
- **Weak Model Support**: Additional configuration options for message handling with less capable models

### Architectural Improvements

- Refactored LLM interfaces with better separation of concerns
- Enhanced token usage calculation and reporting
- Renamed legacy chat UI to "plain UI" with updated command structure

### Documentation

- Added detailed development guide at `docs/DEVELOPMENT.md`
- Created ADR for conversation persistence design decisions

## 0.0.6.alpha1 (2025-05-12)

- Added context window size tracking and cost calculation
- Separated the usage and cost stats into two lines in the TUI
- Bug fix: make sure that the watch command does not process binary files
- Nicer spinner for the TUI
## 0.0.6.alpha (2025-05-11)

- Added token usage and cost tracking for the LLM usage

## 0.0.5.alpha (2025-05-10)

- Added new LLM architecture with Thread abstraction that unifies all interactions with Claude API

## 0.0.4.alpha (2025-05-09)

- Added new `watch` command to monitor file changes and provide AI assistance, support for special `@kodelet` comments to trigger automatic code analysis and generation.
- Improved chat TUI with better text wrapping and no character limit
- Added `--short` flag to commit command for generating concise commit messages
- Fix the [cache control issue](https://github.com/anthropics/anthropic-sdk-go/issues/180) via explicitly setting `{"type": "ephemeral"}` for the system prompt.

## 0.0.3.alpha1 (2025-05-09)

- Reduce the log level of README.md and KODELET.md to `debug` to avoid cluttering the console output.

## 0.0.3.alpha (2025-05-09)

- Minor tweaks on the chat TUI (e.g. a rad ascii art and processing spinner)
- Added a new command `/help` to show the help message
- Added a new command `/clear` to clear the screen
- Added a new command `/bash` to execute the chat context

### Bug fixes

- Stream out the output from the llm whenever the it responds, instead of buffering it.
- Use `YYYY-MM-DD` in the system prompt instead of the time, so that we can have more efficient cache control for the purpose of cost optimisation.

## 0.0.2.alpha1

Initial release of the kodelet<|MERGE_RESOLUTION|>--- conflicted
+++ resolved
@@ -1,7 +1,8 @@
 # Kodelet
 
-<<<<<<< HEAD
 ## 0.0.58.alpha (2025-07-08)
+
+### Support boltdb as the conversation store
 
 ### Support conversation import and export feature for sharing and backup
 
@@ -14,11 +15,6 @@
 kodelet conversation import $PATH # import conversation from a local file
 kodelet conversation import https://example.com/conversation.json # import conversation from a URL
 ```
-=======
-## 0.0.58.alpha (2025-07-09)
-
-### Support boltdb as the conversation store
->>>>>>> 91bdc4ee
 
 ## 0.0.57.alpha (2025-07-08)
 
