package main

import (
	"context"
	"encoding/json"
	"fmt"
	"io"
	"net/http"
	"net/url"
	"os"
<<<<<<< HEAD
	"os/exec"
=======
	"path/filepath"
>>>>>>> 91bdc4ee
	"strings"
	"text/tabwriter"
	"time"

	"github.com/jingkaihe/kodelet/pkg/conversations"
	"github.com/jingkaihe/kodelet/pkg/llm"
	"github.com/jingkaihe/kodelet/pkg/presenter"
	llmtypes "github.com/jingkaihe/kodelet/pkg/types/llm"
	"github.com/jingkaihe/kodelet/pkg/types/tools"
	"github.com/spf13/cobra"
)

// ConversationListConfig holds configuration for the conversation list command
type ConversationListConfig struct {
	StartDate  string
	EndDate    string
	Search     string
	Limit      int
	Offset     int
	SortBy     string
	SortOrder  string
	JSONOutput bool
}

// NewConversationListConfig creates a new ConversationListConfig with default values
func NewConversationListConfig() *ConversationListConfig {
	return &ConversationListConfig{
		StartDate:  "",
		EndDate:    "",
		Search:     "",
		Limit:      0,
		Offset:     0,
		SortBy:     "updated",
		SortOrder:  "desc",
		JSONOutput: false,
	}
}

// ConversationDeleteConfig holds configuration for the conversation delete command
type ConversationDeleteConfig struct {
	NoConfirm bool
}

// NewConversationDeleteConfig creates a new ConversationDeleteConfig with default values
func NewConversationDeleteConfig() *ConversationDeleteConfig {
	return &ConversationDeleteConfig{
		NoConfirm: false,
	}
}

// ConversationShowConfig holds configuration for the conversation show command
type ConversationShowConfig struct {
	Format string
}

// NewConversationShowConfig creates a new ConversationShowConfig with default values
func NewConversationShowConfig() *ConversationShowConfig {
	return &ConversationShowConfig{
		Format: "text",
	}
}

<<<<<<< HEAD
// ConversationImportConfig holds configuration for the conversation import command
type ConversationImportConfig struct {
	Force bool
}

// NewConversationImportConfig creates a new ConversationImportConfig with default values
func NewConversationImportConfig() *ConversationImportConfig {
	return &ConversationImportConfig{
		Force: false,
	}
}

// ConversationExportConfig holds configuration for the conversation export command
type ConversationExportConfig struct {
	UseGist       bool
	UsePublicGist bool
}

// NewConversationExportConfig creates a new ConversationExportConfig with default values
func NewConversationExportConfig() *ConversationExportConfig {
	return &ConversationExportConfig{
		UseGist:       false,
		UsePublicGist: false,
=======
// MigrationConfig holds configuration for the migration command
type MigrationConfig struct {
	DryRun     bool
	Force      bool
	BackupPath string
	Verbose    bool
	JSONPath   string
	DBPath     string
}

// NewMigrationConfig creates a new MigrationConfig with default values
func NewMigrationConfig() *MigrationConfig {
	return &MigrationConfig{
		DryRun:     false,
		Force:      false,
		BackupPath: "",
		Verbose:    false,
		JSONPath:   "",
		DBPath:     "",
>>>>>>> 91bdc4ee
	}
}

var conversationCmd = &cobra.Command{
	Use:   "conversation",
	Short: "Manage saved conversations",
	Long:  `List, view, and delete saved conversations.`,
	Run: func(cmd *cobra.Command, args []string) {
		cmd.Help()
	},
}

var conversationListCmd = &cobra.Command{
	Use:   "list",
	Short: "List all saved conversations",
	Long:  `List saved conversations with filtering and sorting options.`,
	Run: func(cmd *cobra.Command, args []string) {
		ctx := cmd.Context()
		config := getConversationListConfigFromFlags(cmd)
		listConversationsCmd(ctx, config)
	},
}

var conversationDeleteCmd = &cobra.Command{
	Use:   "delete [conversationID]",
	Short: "Delete a specific conversation",
	Args:  cobra.ExactArgs(1),
	Run: func(cmd *cobra.Command, args []string) {
		ctx := cmd.Context()
		config := getConversationDeleteConfigFromFlags(cmd)
		deleteConversationCmd(ctx, args[0], config)
	},
}

var conversationShowCmd = &cobra.Command{
	Use:   "show [conversationID]",
	Short: "Show a specific conversation",
	Args:  cobra.ExactArgs(1),
	Run: func(cmd *cobra.Command, args []string) {
		ctx := cmd.Context()
		config := getConversationShowConfigFromFlags(cmd)
		showConversationCmd(ctx, args[0], config)
	},
}

<<<<<<< HEAD
var conversationImportCmd = &cobra.Command{
	Use:   "import [path_or_url]",
	Short: "Import a conversation from a file or URL",
	Args:  cobra.ExactArgs(1),
	Run: func(cmd *cobra.Command, args []string) {
		ctx := cmd.Context()
		config := getConversationImportConfigFromFlags(cmd)
		importConversationCmd(ctx, args[0], config)
	},
}

var conversationExportCmd = &cobra.Command{
	Use:   "export [conversationID] [path]",
	Short: "Export a conversation to a file or create a gist",
	Args:  cobra.RangeArgs(1, 2),
	Run: func(cmd *cobra.Command, args []string) {
		ctx := cmd.Context()
		config := getConversationExportConfigFromFlags(cmd)

		var path string
		if len(args) > 1 {
			path = args[1]
		}

		exportConversationCmd(ctx, args[0], path, config)
=======
var conversationMigrateCmd = &cobra.Command{
	Use:   "migrate",
	Short: "Migrate conversations from JSON to BBolt format",
	Long:  `Migrate existing JSON conversations to the new BBolt format for better performance and multi-process support.`,
	Run: func(cmd *cobra.Command, args []string) {
		ctx := cmd.Context()
		config := getMigrationConfigFromFlags(cmd)
		migrateConversationsCmd(ctx, config)
>>>>>>> 91bdc4ee
	},
}

func init() {
	// Add list command flags
	listDefaults := NewConversationListConfig()
	conversationListCmd.Flags().String("start", listDefaults.StartDate, "Filter conversations after this date (format: YYYY-MM-DD)")
	conversationListCmd.Flags().String("end", listDefaults.EndDate, "Filter conversations before this date (format: YYYY-MM-DD)")
	conversationListCmd.Flags().String("search", listDefaults.Search, "Search term to filter conversations")
	conversationListCmd.Flags().Int("limit", listDefaults.Limit, "Maximum number of conversations to display")
	conversationListCmd.Flags().Int("offset", listDefaults.Offset, "Offset for pagination")
	conversationListCmd.Flags().String("sort-by", listDefaults.SortBy, "Field to sort by: updated, created, or messages")
	conversationListCmd.Flags().String("sort-order", listDefaults.SortOrder, "Sort order: asc (ascending) or desc (descending)")
	conversationListCmd.Flags().Bool("json", listDefaults.JSONOutput, "Output in JSON format")

	// Add delete command flags
	deleteDefaults := NewConversationDeleteConfig()
	conversationDeleteCmd.Flags().Bool("no-confirm", deleteDefaults.NoConfirm, "Skip confirmation prompt")

	// Add show command flags
	showDefaults := NewConversationShowConfig()
	conversationShowCmd.Flags().String("format", showDefaults.Format, "Output format: raw, json, or text")

<<<<<<< HEAD
	// Add import command flags
	importDefaults := NewConversationImportConfig()
	conversationImportCmd.Flags().Bool("force", importDefaults.Force, "Force overwrite existing conversation")

	// Add export command flags
	exportDefaults := NewConversationExportConfig()
	conversationExportCmd.Flags().Bool("gist", exportDefaults.UseGist, "Create a private gist using gh command")
	conversationExportCmd.Flags().Bool("public-gist", exportDefaults.UsePublicGist, "Create a public gist using gh command")
=======
	// Add migrate command flags
	migrateDefaults := NewMigrationConfig()
	conversationMigrateCmd.Flags().Bool("dry-run", migrateDefaults.DryRun, "Show what would be migrated without actually migrating")
	conversationMigrateCmd.Flags().Bool("force", migrateDefaults.Force, "Overwrite existing conversations in target store")
	conversationMigrateCmd.Flags().String("backup-path", migrateDefaults.BackupPath, "Path to backup JSON files (default: ~/.kodelet/backup)")
	conversationMigrateCmd.Flags().Bool("verbose", migrateDefaults.Verbose, "Show detailed migration progress")
	conversationMigrateCmd.Flags().String("json-path", migrateDefaults.JSONPath, "Path to JSON conversations directory (default: ~/.kodelet/conversations)")
	conversationMigrateCmd.Flags().String("db-path", migrateDefaults.DBPath, "Path to BBolt database file (default: ~/.kodelet/storage.db)")
>>>>>>> 91bdc4ee

	// Add subcommands
	conversationCmd.AddCommand(conversationListCmd)
	conversationCmd.AddCommand(conversationDeleteCmd)
	conversationCmd.AddCommand(conversationShowCmd)
<<<<<<< HEAD
	conversationCmd.AddCommand(conversationImportCmd)
	conversationCmd.AddCommand(conversationExportCmd)
=======
	conversationCmd.AddCommand(conversationMigrateCmd)
>>>>>>> 91bdc4ee
}

// getConversationListConfigFromFlags extracts list configuration from command flags
func getConversationListConfigFromFlags(cmd *cobra.Command) *ConversationListConfig {
	config := NewConversationListConfig()

	if startDate, err := cmd.Flags().GetString("start"); err == nil {
		config.StartDate = startDate
	}
	if endDate, err := cmd.Flags().GetString("end"); err == nil {
		config.EndDate = endDate
	}
	if search, err := cmd.Flags().GetString("search"); err == nil {
		config.Search = search
	}
	if limit, err := cmd.Flags().GetInt("limit"); err == nil {
		config.Limit = limit
	}
	if offset, err := cmd.Flags().GetInt("offset"); err == nil {
		config.Offset = offset
	}
	if sortBy, err := cmd.Flags().GetString("sort-by"); err == nil {
		config.SortBy = sortBy
	}
	if sortOrder, err := cmd.Flags().GetString("sort-order"); err == nil {
		config.SortOrder = sortOrder
	}
	if jsonOutput, err := cmd.Flags().GetBool("json"); err == nil {
		config.JSONOutput = jsonOutput
	}

	return config
}

// getConversationDeleteConfigFromFlags extracts delete configuration from command flags
func getConversationDeleteConfigFromFlags(cmd *cobra.Command) *ConversationDeleteConfig {
	config := NewConversationDeleteConfig()

	if noConfirm, err := cmd.Flags().GetBool("no-confirm"); err == nil {
		config.NoConfirm = noConfirm
	}

	return config
}

// getConversationShowConfigFromFlags extracts show configuration from command flags
func getConversationShowConfigFromFlags(cmd *cobra.Command) *ConversationShowConfig {
	config := NewConversationShowConfig()

	if format, err := cmd.Flags().GetString("format"); err == nil {
		config.Format = format
	}

	return config
}

<<<<<<< HEAD
// getConversationImportConfigFromFlags extracts import configuration from command flags
func getConversationImportConfigFromFlags(cmd *cobra.Command) *ConversationImportConfig {
	config := NewConversationImportConfig()

	if force, err := cmd.Flags().GetBool("force"); err == nil {
		config.Force = force
	}

	return config
}

// getConversationExportConfigFromFlags extracts export configuration from command flags
func getConversationExportConfigFromFlags(cmd *cobra.Command) *ConversationExportConfig {
	config := NewConversationExportConfig()

	if useGist, err := cmd.Flags().GetBool("gist"); err == nil {
		config.UseGist = useGist
	}

	if usePublicGist, err := cmd.Flags().GetBool("public-gist"); err == nil {
		config.UsePublicGist = usePublicGist
=======
// getMigrationConfigFromFlags extracts migration configuration from command flags
func getMigrationConfigFromFlags(cmd *cobra.Command) *MigrationConfig {
	config := NewMigrationConfig()

	if dryRun, err := cmd.Flags().GetBool("dry-run"); err == nil {
		config.DryRun = dryRun
	}
	if force, err := cmd.Flags().GetBool("force"); err == nil {
		config.Force = force
	}
	if backupPath, err := cmd.Flags().GetString("backup-path"); err == nil {
		config.BackupPath = backupPath
	}
	if verbose, err := cmd.Flags().GetBool("verbose"); err == nil {
		config.Verbose = verbose
	}
	if jsonPath, err := cmd.Flags().GetString("json-path"); err == nil {
		config.JSONPath = jsonPath
	}
	if dbPath, err := cmd.Flags().GetString("db-path"); err == nil {
		config.DBPath = dbPath
>>>>>>> 91bdc4ee
	}

	return config
}

// OutputFormat defines the format of the output
type OutputFormat int

const (
	TableFormat OutputFormat = iota
	JSONFormat
)

// ConversationListOutput represents the output for conversation list
type ConversationListOutput struct {
	Conversations []ConversationSummaryOutput
	Format        OutputFormat
}

// NewConversationListOutput creates a new ConversationListOutput
func NewConversationListOutput(summaries []conversations.ConversationSummary, format OutputFormat) *ConversationListOutput {
	output := &ConversationListOutput{
		Conversations: make([]ConversationSummaryOutput, 0, len(summaries)),
		Format:        format,
	}

	for _, summary := range summaries {
		// Extract first message or summary
		preview := summary.FirstMessage
		if summary.Summary != "" {
			preview = summary.Summary
		}

		output.Conversations = append(output.Conversations, ConversationSummaryOutput{
			ID:           summary.ID,
			CreatedAt:    summary.CreatedAt,
			UpdatedAt:    summary.UpdatedAt,
			MessageCount: summary.MessageCount,
			Preview:      preview,
		})
	}

	return output
}

// Render formats and renders the conversation list to the specified writer
func (o *ConversationListOutput) Render(w io.Writer) error {
	if o.Format == JSONFormat {
		return o.renderJSON(w)
	}
	return o.renderTable(w)
}

// renderJSON renders the output in JSON format
func (o *ConversationListOutput) renderJSON(w io.Writer) error {
	type jsonOutput struct {
		Conversations []ConversationSummaryOutput `json:"conversations"`
	}

	output := jsonOutput{
		Conversations: o.Conversations,
	}

	jsonData, err := json.MarshalIndent(output, "", "  ")
	if err != nil {
		return fmt.Errorf("error generating JSON output: %v", err)
	}

	_, err = fmt.Fprintln(w, string(jsonData))
	return err
}

// renderTable renders the output in table format
func (o *ConversationListOutput) renderTable(w io.Writer) error {
	// Create a tabwriter with padding for better readability
	tw := tabwriter.NewWriter(w, 0, 0, 2, ' ', 0)

	// Print table header
	fmt.Fprintln(tw, "ID\tCreated\tUpdated\tMessages\tSummary")
	fmt.Fprintln(tw, "----\t-------\t-------\t--------\t-------")

	for _, summary := range o.Conversations {
		// Format creation and update dates
		created := summary.CreatedAt.Format(time.RFC3339)
		updated := summary.UpdatedAt.Format(time.RFC3339)

		// Truncate long previews
		preview := summary.Preview
		if len(preview) > 60 {
			preview = strings.TrimSpace(preview[:57]) + "..."
		}

		fmt.Fprintf(tw, "%s\t%s\t%s\t%d\t%s\n",
			summary.ID,
			created,
			updated,
			summary.MessageCount,
			preview,
		)
	}

	return tw.Flush()
}

// ConversationSummaryOutput represents a single conversation summary for output
type ConversationSummaryOutput struct {
	ID           string    `json:"id"`
	CreatedAt    time.Time `json:"created_at"`
	UpdatedAt    time.Time `json:"updated_at"`
	MessageCount int       `json:"message_count"`
	Preview      string    `json:"preview"`
}

// listConversationsCmd displays a list of saved conversations with query options
func listConversationsCmd(ctx context.Context, config *ConversationListConfig) {

	// Create a store
	store, err := conversations.GetConversationStore(ctx)
	if err != nil {
		presenter.Error(err, "Failed to initialize conversation store")
		os.Exit(1)
	}
	defer store.Close()

	// Prepare query options
	options := conversations.QueryOptions{
		SearchTerm: config.Search,
		Limit:      config.Limit,
		Offset:     config.Offset,
		SortBy:     config.SortBy,
		SortOrder:  config.SortOrder,
	}

	// Parse start date if provided
	if config.StartDate != "" {
		startDate, err := time.Parse("2006-01-02", config.StartDate)
		if err != nil {
			presenter.Error(err, "Invalid start date format. Please use YYYY-MM-DD")
			os.Exit(1)
		}
		options.StartDate = &startDate
	}

	// Parse end date if provided
	if config.EndDate != "" {
		endDate, err := time.Parse("2006-01-02", config.EndDate)
		if err != nil {
			presenter.Error(err, "Invalid end date format. Please use YYYY-MM-DD")
			os.Exit(1)
		}
		// Set to end of day
		endDate = endDate.Add(24*time.Hour - time.Second)
		options.EndDate = &endDate
	}

	// Query conversations with options
	result, err := store.Query(options)
	if err != nil {
		presenter.Error(err, "Failed to list conversations")
		os.Exit(1)
	}

	summaries := result.ConversationSummaries
	if len(summaries) == 0 {
		presenter.Info("No conversations found matching your criteria.")
		return
	}

	// Determine output format
	format := TableFormat
	if config.JSONOutput {
		format = JSONFormat
	}

	// Create and render the output
	output := NewConversationListOutput(summaries, format)
	if err := output.Render(os.Stdout); err != nil {
		presenter.Error(err, "Failed to render conversation list")
		os.Exit(1)
	}
}

// deleteConversationCmd deletes a specific conversation
func deleteConversationCmd(ctx context.Context, id string, config *ConversationDeleteConfig) {

	// Create a store
	store, err := conversations.GetConversationStore(ctx)
	if err != nil {
		presenter.Error(err, "Failed to initialize conversation store")
		os.Exit(1)
	}
	defer store.Close()

	// If no-confirm flag is not set, prompt for confirmation
	if !config.NoConfirm {
		response := presenter.Prompt(fmt.Sprintf("Are you sure you want to delete conversation %s?", id), "y", "N")

		if response != "y" && response != "Y" {
			presenter.Info("Deletion cancelled.")
			return
		}
	}

	// Delete the conversation
	err = store.Delete(id)
	if err != nil {
		presenter.Error(err, "Failed to delete conversation")
		os.Exit(1)
	}

	presenter.Success(fmt.Sprintf("Conversation %s deleted successfully", id))
}

// showConversationCmd displays a specific conversation
func showConversationCmd(ctx context.Context, id string, config *ConversationShowConfig) {

	// Create a store
	store, err := conversations.GetConversationStore(ctx)
	if err != nil {
		presenter.Error(err, "Failed to initialize conversation store")
		os.Exit(1)
	}
	defer store.Close()

	// Load the conversation record
	record, err := store.Load(id)
	if err != nil {
		presenter.Error(err, "Failed to load conversation")
		os.Exit(1)
	}

	// Extract messages from raw message data
	messages, err := llm.ExtractMessages(record.ModelType, record.RawMessages, record.ToolResults)
	if err != nil {
		presenter.Error(err, "Failed to parse conversation messages")
		os.Exit(1)
	}

	// Render messages according to the format
	switch config.Format {
	case "raw":
		// Output the raw messages as stored
		fmt.Println(string(record.RawMessages))
	case "json":
		// Convert to simpler JSON format and output
		outputJSON, err := json.MarshalIndent(messages, "", "  ")
		if err != nil {
			presenter.Error(err, "Failed to generate JSON output")
			os.Exit(1)
		}
		fmt.Println(string(outputJSON))
	case "text":
		// Format as readable text with user/assistant prefixes
		displayConversation(messages)
	default:
		presenter.Error(fmt.Errorf("unsupported format: %s", config.Format), "Unknown format. Supported formats are raw, json, and text")
		os.Exit(1)
	}
}

// displayConversation renders the messages in a readable text format
func displayConversation(messages []llmtypes.Message) {
	for i, msg := range messages {
		// Add a separator between messages
		if i > 0 {
			presenter.Separator()
		}

		// Format based on role
		roleLabel := ""
		switch msg.Role {
		case "user":
			roleLabel = "You"
		case "assistant":
			roleLabel = "Assistant"
		default:
			// Capitalize first letter of role
			if len(msg.Role) > 0 {
				roleLabel = strings.ToUpper(msg.Role[:1]) + msg.Role[1:]
			} else {
				roleLabel = msg.Role
			}
		}

		// Output the formatted message with section header
		presenter.Section(roleLabel)
		fmt.Printf("%s\n", msg.Content)
	}
}

<<<<<<< HEAD
// importConversationCmd imports a conversation from a file or URL
func importConversationCmd(ctx context.Context, source string, config *ConversationImportConfig) {
	// Create a store
	store, err := conversations.GetConversationStore(ctx)
	if err != nil {
		presenter.Error(err, "Failed to initialize conversation store")
		os.Exit(1)
	}
	defer store.Close()

	// Read the conversation data
	data, err := readConversationData(source)
	if err != nil {
		presenter.Error(err, "Failed to read conversation data")
		os.Exit(1)
	}

	// Validate and parse the conversation record
	record, err := validateConversationRecord(data)
	if err != nil {
		presenter.Error(err, "Invalid conversation data")
		os.Exit(1)
	}

	// Check if conversation already exists
	if _, err := store.Load(record.ID); err == nil {
		if !config.Force {
			presenter.Error(fmt.Errorf("conversation with ID %s already exists", record.ID), "Use --force to overwrite")
			os.Exit(1)
		}
	}

	// Save the conversation
	if err := store.Save(*record); err != nil {
		presenter.Error(err, "Failed to save conversation")
		os.Exit(1)
	}

	presenter.Success(fmt.Sprintf("Conversation %s imported successfully", record.ID))
}

// exportConversationCmd exports a conversation to a file or creates a gist
func exportConversationCmd(ctx context.Context, conversationID string, path string, config *ConversationExportConfig) {
	// Create a store
	store, err := conversations.GetConversationStore(ctx)
	if err != nil {
		presenter.Error(err, "Failed to initialize conversation store")
		os.Exit(1)
	}
	defer store.Close()

	// Load the conversation
	record, err := store.Load(conversationID)
	if err != nil {
		presenter.Error(err, "Failed to load conversation")
		os.Exit(1)
	}

	// Convert to JSON
	jsonData, err := json.MarshalIndent(record, "", "  ")
	if err != nil {
		presenter.Error(err, "Failed to serialize conversation")
		os.Exit(1)
	}

	// Handle gist export
	if config.UseGist || config.UsePublicGist {
		// Check for conflicting flags
		if config.UseGist && config.UsePublicGist {
			presenter.Error(fmt.Errorf("cannot use both --gist and --public-gist flags"), "Conflicting flags")
			os.Exit(1)
		}

		isPrivate := config.UseGist // private if --gist, public if --public-gist
		if err := createGist(conversationID, jsonData, isPrivate); err != nil {
			presenter.Error(err, "Failed to create gist")
			os.Exit(1)
		}
		return
	}

	// Handle file export
	if path == "" {
		path = fmt.Sprintf("%s.json", conversationID)
	}

	if err := os.WriteFile(path, jsonData, 0644); err != nil {
		presenter.Error(err, "Failed to write file")
		os.Exit(1)
	}

	presenter.Success(fmt.Sprintf("Conversation %s exported to %s", conversationID, path))
}

// readConversationData reads conversation data from a file or URL
func readConversationData(source string) ([]byte, error) {
	// Check if it's a URL
	if parsedURL, err := url.Parse(source); err == nil && parsedURL.Scheme != "" {
		return readFromURL(source)
	}

	// It's a file path
	return os.ReadFile(source)
}

// readFromURL reads data from a URL
func readFromURL(urlStr string) ([]byte, error) {
	resp, err := http.Get(urlStr)
	if err != nil {
		return nil, fmt.Errorf("failed to fetch from URL: %w", err)
	}
	defer resp.Body.Close()

	if resp.StatusCode != http.StatusOK {
		return nil, fmt.Errorf("HTTP error %d: %s", resp.StatusCode, resp.Status)
	}

	return io.ReadAll(resp.Body)
}

// validateConversationRecord validates and parses a conversation record
func validateConversationRecord(data []byte) (*conversations.ConversationRecord, error) {
	var record conversations.ConversationRecord
	if err := json.Unmarshal(data, &record); err != nil {
		return nil, fmt.Errorf("invalid JSON format: %w", err)
	}

	// Validate required fields
	if record.ID == "" {
		return nil, fmt.Errorf("conversation ID is required")
	}

	if record.ModelType == "" {
		return nil, fmt.Errorf("model type is required")
	}

	// Validate supported providers
	if record.ModelType != "anthropic" && record.ModelType != "openai" {
		return nil, fmt.Errorf("unsupported model type: %s (supported: anthropic, openai)", record.ModelType)
	}

	if len(record.RawMessages) == 0 {
		return nil, fmt.Errorf("raw messages are required")
	}

	// Validate that messages can be extracted
	if record.ToolResults == nil {
		record.ToolResults = make(map[string]tools.StructuredToolResult)
	}

	_, err := llm.ExtractMessages(record.ModelType, record.RawMessages, record.ToolResults)
	if err != nil {
		return nil, fmt.Errorf("failed to extract messages: %w", err)
	}

	// Set timestamps if not provided
	if record.CreatedAt.IsZero() {
		record.CreatedAt = time.Now()
	}
	if record.UpdatedAt.IsZero() {
		record.UpdatedAt = time.Now()
	}

	return &record, nil
}

// createGist creates a gist using the gh command
func createGist(conversationID string, jsonData []byte, isPrivate bool) error {
	// Create a temporary file
	tmpFile, err := os.CreateTemp("", fmt.Sprintf("conversation_%s_*.json", conversationID))
	if err != nil {
		return fmt.Errorf("failed to create temporary file: %w", err)
	}
	defer os.Remove(tmpFile.Name())

	// Write data to temporary file
	if _, err := tmpFile.Write(jsonData); err != nil {
		tmpFile.Close()
		return fmt.Errorf("failed to write to temporary file: %w", err)
	}
	tmpFile.Close()

	// Build gh command with appropriate visibility flag
	args := []string{"gist", "create"}
	if !isPrivate {
		// Only add --public flag for public gists; private is the default
		args = append(args, "--public")
	}
	args = append(args, "--filename", fmt.Sprintf("conversation_%s.json", conversationID), tmpFile.Name())

	// Create gist using gh command
	cmd := exec.Command("gh", args...)
	output, err := cmd.CombinedOutput()
	if err != nil {
		return fmt.Errorf("failed to create gist: %w (output: %s)", err, string(output))
	}

	result := strings.TrimSpace(string(output))
	visibility := "private"
	if !isPrivate {
		visibility = "public"
	}

	presenter.Info(result)
	presenter.Success(fmt.Sprintf("Conversation %s exported to %s gist", conversationID, visibility))
	return nil
=======
// migrateConversationsCmd performs the migration operation
func migrateConversationsCmd(ctx context.Context, config *MigrationConfig) {
	basePath, err := conversations.GetDefaultBasePath()
	if err != nil {
		presenter.Error(err, "Failed to get default base path")
		os.Exit(1)
	}

	// Set default paths if not provided
	if config.JSONPath == "" {
		config.JSONPath = basePath
	}

	if config.DBPath == "" {
		config.DBPath = filepath.Join(basePath, "storage.db")
	}

	if config.BackupPath == "" {
		homeDir, err := os.UserHomeDir()
		if err != nil {
			presenter.Error(err, "Failed to get home directory")
			os.Exit(1)
		}
		config.BackupPath = filepath.Join(homeDir, ".cache", "kodelet", "backup")
	}

	// Check if there are conversations to migrate
	conversationIDs, err := conversations.DetectJSONConversations(ctx, config.JSONPath)
	if err != nil {
		presenter.Error(err, "Failed to detect JSON conversations")
		os.Exit(1)
	}

	if len(conversationIDs) == 0 {
		presenter.Info("No JSON conversations found to migrate")
		return
	}

	presenter.Info(fmt.Sprintf("Found %d conversations to migrate", len(conversationIDs)))

	// Create backup if not dry run
	if !config.DryRun {
		presenter.Info("Creating backup of JSON conversations...")
		if err := conversations.BackupJSONConversations(ctx, config.JSONPath, config.BackupPath); err != nil {
			presenter.Error(err, "Failed to create backup")
			os.Exit(1)
		}
		presenter.Success(fmt.Sprintf("Backup created at: %s", config.BackupPath))
	}

	// Perform migration
	migrationOptions := conversations.MigrationOptions{
		DryRun:     config.DryRun,
		Force:      config.Force,
		BackupPath: config.BackupPath,
		Verbose:    config.Verbose,
	}

	result, err := conversations.MigrateJSONToBBolt(ctx, config.JSONPath, config.DBPath, migrationOptions)
	if err != nil {
		presenter.Error(err, "Migration failed")
		os.Exit(1)
	}

	// Display results
	if config.DryRun {
		presenter.Info("Dry run completed - no changes made")
	} else {
		presenter.Success("Migration completed successfully")
	}

	presenter.Info(fmt.Sprintf("Total conversations: %d", result.TotalConversations))
	presenter.Info(fmt.Sprintf("Successfully migrated: %d", result.MigratedCount))
	if result.FailedCount > 0 {
		presenter.Warning(fmt.Sprintf("Failed: %d", result.FailedCount))
	}
	if result.SkippedCount > 0 {
		presenter.Info(fmt.Sprintf("Skipped: %d", result.SkippedCount))
	}
	presenter.Info(fmt.Sprintf("Duration: %v", result.Duration))

	if len(result.FailedIDs) > 0 {
		presenter.Warning(fmt.Sprintf("Failed to migrate: %s", strings.Join(result.FailedIDs, ", ")))
	}

	if !config.DryRun && result.MigratedCount > 0 {
		presenter.Info("Your conversations have been migrated to the new BBolt format")
		presenter.Info("You can now use all Kodelet features with improved performance")
		presenter.Info(fmt.Sprintf("Original JSON files have been backed up to: %s", config.BackupPath))
	}
>>>>>>> 91bdc4ee
}<|MERGE_RESOLUTION|>--- conflicted
+++ resolved
@@ -8,11 +8,8 @@
 	"net/http"
 	"net/url"
 	"os"
-<<<<<<< HEAD
 	"os/exec"
-=======
 	"path/filepath"
->>>>>>> 91bdc4ee
 	"strings"
 	"text/tabwriter"
 	"time"
@@ -75,7 +72,6 @@
 	}
 }
 
-<<<<<<< HEAD
 // ConversationImportConfig holds configuration for the conversation import command
 type ConversationImportConfig struct {
 	Force bool
@@ -99,7 +95,9 @@
 	return &ConversationExportConfig{
 		UseGist:       false,
 		UsePublicGist: false,
-=======
+	}
+}
+
 // MigrationConfig holds configuration for the migration command
 type MigrationConfig struct {
 	DryRun     bool
@@ -119,7 +117,6 @@
 		Verbose:    false,
 		JSONPath:   "",
 		DBPath:     "",
->>>>>>> 91bdc4ee
 	}
 }
 
@@ -165,7 +162,6 @@
 	},
 }
 
-<<<<<<< HEAD
 var conversationImportCmd = &cobra.Command{
 	Use:   "import [path_or_url]",
 	Short: "Import a conversation from a file or URL",
@@ -191,7 +187,9 @@
 		}
 
 		exportConversationCmd(ctx, args[0], path, config)
-=======
+	},
+}
+
 var conversationMigrateCmd = &cobra.Command{
 	Use:   "migrate",
 	Short: "Migrate conversations from JSON to BBolt format",
@@ -200,7 +198,6 @@
 		ctx := cmd.Context()
 		config := getMigrationConfigFromFlags(cmd)
 		migrateConversationsCmd(ctx, config)
->>>>>>> 91bdc4ee
 	},
 }
 
@@ -224,7 +221,6 @@
 	showDefaults := NewConversationShowConfig()
 	conversationShowCmd.Flags().String("format", showDefaults.Format, "Output format: raw, json, or text")
 
-<<<<<<< HEAD
 	// Add import command flags
 	importDefaults := NewConversationImportConfig()
 	conversationImportCmd.Flags().Bool("force", importDefaults.Force, "Force overwrite existing conversation")
@@ -233,7 +229,6 @@
 	exportDefaults := NewConversationExportConfig()
 	conversationExportCmd.Flags().Bool("gist", exportDefaults.UseGist, "Create a private gist using gh command")
 	conversationExportCmd.Flags().Bool("public-gist", exportDefaults.UsePublicGist, "Create a public gist using gh command")
-=======
 	// Add migrate command flags
 	migrateDefaults := NewMigrationConfig()
 	conversationMigrateCmd.Flags().Bool("dry-run", migrateDefaults.DryRun, "Show what would be migrated without actually migrating")
@@ -242,18 +237,14 @@
 	conversationMigrateCmd.Flags().Bool("verbose", migrateDefaults.Verbose, "Show detailed migration progress")
 	conversationMigrateCmd.Flags().String("json-path", migrateDefaults.JSONPath, "Path to JSON conversations directory (default: ~/.kodelet/conversations)")
 	conversationMigrateCmd.Flags().String("db-path", migrateDefaults.DBPath, "Path to BBolt database file (default: ~/.kodelet/storage.db)")
->>>>>>> 91bdc4ee
 
 	// Add subcommands
 	conversationCmd.AddCommand(conversationListCmd)
 	conversationCmd.AddCommand(conversationDeleteCmd)
 	conversationCmd.AddCommand(conversationShowCmd)
-<<<<<<< HEAD
 	conversationCmd.AddCommand(conversationImportCmd)
 	conversationCmd.AddCommand(conversationExportCmd)
-=======
 	conversationCmd.AddCommand(conversationMigrateCmd)
->>>>>>> 91bdc4ee
 }
 
 // getConversationListConfigFromFlags extracts list configuration from command flags
@@ -310,7 +301,6 @@
 	return config
 }
 
-<<<<<<< HEAD
 // getConversationImportConfigFromFlags extracts import configuration from command flags
 func getConversationImportConfigFromFlags(cmd *cobra.Command) *ConversationImportConfig {
 	config := NewConversationImportConfig()
@@ -332,7 +322,11 @@
 
 	if usePublicGist, err := cmd.Flags().GetBool("public-gist"); err == nil {
 		config.UsePublicGist = usePublicGist
-=======
+	}
+
+	return config
+}
+
 // getMigrationConfigFromFlags extracts migration configuration from command flags
 func getMigrationConfigFromFlags(cmd *cobra.Command) *MigrationConfig {
 	config := NewMigrationConfig()
@@ -354,7 +348,6 @@
 	}
 	if dbPath, err := cmd.Flags().GetString("db-path"); err == nil {
 		config.DBPath = dbPath
->>>>>>> 91bdc4ee
 	}
 
 	return config
@@ -645,7 +638,6 @@
 	}
 }
 
-<<<<<<< HEAD
 // importConversationCmd imports a conversation from a file or URL
 func importConversationCmd(ctx context.Context, source string, config *ConversationImportConfig) {
 	// Create a store
@@ -852,7 +844,8 @@
 	presenter.Info(result)
 	presenter.Success(fmt.Sprintf("Conversation %s exported to %s gist", conversationID, visibility))
 	return nil
-=======
+}
+
 // migrateConversationsCmd performs the migration operation
 func migrateConversationsCmd(ctx context.Context, config *MigrationConfig) {
 	basePath, err := conversations.GetDefaultBasePath()
@@ -943,5 +936,4 @@
 		presenter.Info("You can now use all Kodelet features with improved performance")
 		presenter.Info(fmt.Sprintf("Original JSON files have been backed up to: %s", config.BackupPath))
 	}
->>>>>>> 91bdc4ee
 }